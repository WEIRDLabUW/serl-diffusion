torch==2.1.1
torchvision==0.16.1
hydra-core
diffusers
torchaudio
<<<<<<< HEAD
tqdm
=======
submitit
>>>>>>> 21da98d8
<|MERGE_RESOLUTION|>--- conflicted
+++ resolved
@@ -3,8 +3,5 @@
 hydra-core
 diffusers
 torchaudio
-<<<<<<< HEAD
 tqdm
-=======
 submitit
->>>>>>> 21da98d8
